--- conflicted
+++ resolved
@@ -34,14 +34,6 @@
     // output port
     output logic [OUTPUT_WIDTH-1:0] outd,
     output                          out_valid,
-<<<<<<< HEAD
-    input                           out_ready
-
-    // block floating point 
-    input logic [BLKFLOAT_EXP_WIDTH-1:0]    scaling,
-    input                                   scaling_valid,
-    output                                  scaling_ready
-=======
     input                           out_ready,
 
     /* verilator lint_off UNDRIVEN */
@@ -53,7 +45,6 @@
     output                                scaling_ready
     /* verilator lint_on UNUSEDSIGNAL */
     /* verilator lint_off UNDRIVEN */
->>>>>>> 2154ab21
 );
 
   // localparam PRODUCT_WIDTH_FLOAT = ACT_WIDTH + W_WIDTH - W_EXP_WIDTH + (1 << W_EXP_WIDTH);
