#!/usr/bin/env python3

# This script tests the dot product
import random, os, math, logging, sys

sys.path.append(
    os.path.dirname(os.path.dirname(os.path.dirname(
        os.path.abspath(__file__)))))
print(
    os.path.dirname(os.path.dirname(os.path.dirname(
        os.path.abspath(__file__)))))

from RandomTest import RandomSource
from RandomTest import RandomSink
from RandomTest import check_results

import cocotb
from cocotb.triggers import Timer
from cocotb.triggers import FallingEdge
from cocotb.clock import Clock
from cocotb.runner import get_runner

<<<<<<< HEAD
logger = logging.getLogger('tb_signals')

# Uncomment the following line for debugging
# logger.setLevel(logging.DEBUG)


# A source node that randomly sends out a finite number of
# data using handshake interface
class rand_source:

    def __init__(self, samples=10, num=1, maxstalls=100, name=''):
        self.name = name
        self.num = num
        self.samples = samples
        self.maxstalls = maxstalls
        self.data = [
            [random.randint(0, 30) for _ in range(num)] for _ in range(samples)]
        self.stallcount = 0
        # Buffer the random choice
        self.random_buff = 0

    def precompute(self, nextready):
        """ A pre-compute is needed to simulate the combinational update in handshake logic"""
        tofeed = (not self.isempty()) and nextready
        if not tofeed:
            logger.debug(
                'precompute: source {} cannot feed any token because of back pressure.'
                .format(self.name))
            return 0
        # randomly stops feeding data before reaching the max stalls
        self.random_buff = random.randint(0, 1)
        self.stallcount += self.random_buff
        if (not self.random_buff) or self.stallcount > self.maxstalls:
            return 1
        logger.debug('precompute: source {} skips an iteration.'.format(
            self.name))
        return 0
=======
debug = False
>>>>>>> 06ee5712

logger = logging.getLogger('tb_signals')
if debug:
    logger.setLevel(logging.DEBUG)


# DUT test specifications
class VerificationCase:

    def __init__(self, samples=10):
        self.act_width = 32
        self.w_width = 16
        self.vector_size = 2
        self.register_levels = 1
        self.act = RandomSource(name='act',
                                samples=samples,
                                num=self.vector_size,
                                max_stalls=2 * samples,
                                debug=debug)
        self.w = RandomSource(name='w',
                              samples=samples,
                              num=self.vector_size,
                              max_stalls=2 * samples,
                              debug=debug)
        self.outputs = RandomSink(samples=samples,
                                  max_stalls=2 * samples,
                                  debug=debug)
        self.samples = samples
        self.ref = self.sw_compute()

    def get_dut_parameters(self):
        return {
            'ACT_WIDTH': self.act_width,
            'W_WIDTH': self.w_width,
            'VECTOR_SIZE': self.vector_size,
        }

    def sw_compute(self):
        ref = []
        for i in range(self.samples):
            s = [
                self.act.data[i][j] * self.w.data[i][j]
                for j in range(self.vector_size)
            ]
            ref.append(sum(s))
        ref.reverse()
        return ref


# Check if an is_impossible state is reached
def is_impossible_state(w_ready, w_valid, act_ready, act_valid, out_ready,
                        out_valid):
    return False


@cocotb.test()
async def test_dot_product(dut):
    """ Test integer based vector mult """
    samples = 20
    test_case = VerificationCase(samples=samples)

    # Reset cycle
    await Timer(20, units="ns")
    dut.rst.value = 1
    await Timer(100, units="ns")
    dut.rst.value = 0

    # Create a 10ns-period clock on port clk
    clock = Clock(dut.clk, 10, units="ns")
    # Start the clock
    cocotb.start_soon(clock.start())
    await Timer(500, units="ns")

    # Synchronize with the clock
    dut.w_valid.value = 0
    dut.act_valid.value = 0
    dut.out_ready.value = 1
    logger.debug(
        'Pre-clk  State: (w_ready,w_valid,act_ready,act_valid,out_ready,out_valid) = ({},{},{},{},{},{})'
        .format(dut.w_ready.value, dut.w_valid.value, dut.act_ready.value,
                dut.act_valid.value, dut.out_ready.value, dut.out_valid.value))
    await FallingEdge(dut.clk)
    logger.debug(
        'Post-clk State: (w_ready,w_valid,act_ready,act_valid,out_ready,out_valid) = ({},{},{},{},{},{})'
        .format(dut.w_ready.value, dut.w_valid.value, dut.act_ready.value,
                dut.act_valid.value, dut.out_ready.value, dut.out_valid.value))
    logger.debug(
        'Pre-clk  State: (w_ready,w_valid,act_ready,act_valid,out_ready,out_valid) = ({},{},{},{},{},{})'
        .format(dut.w_ready.value, dut.w_valid.value, dut.act_ready.value,
                dut.act_valid.value, dut.out_ready.value, dut.out_valid.value))
    await FallingEdge(dut.clk)
    logger.debug(
        'Post-clk State: (w_ready,w_valid,act_ready,act_valid,out_ready,out_valid) = ({},{},{},{},{},{})'
        .format(dut.w_ready.value, dut.w_valid.value, dut.act_ready.value,
                dut.act_valid.value, dut.out_ready.value, dut.out_valid.value))

    done = False
    # Set a timeout to avoid deadlock
    for i in range(samples * 10):
        await FallingEdge(dut.clk)
        logger.debug(
            'Post-clk State: (w_ready,w_valid,act_ready,act_valid,out_ready,out_valid) = ({},{},{},{},{},{})'
            .format(dut.w_ready.value, dut.w_valid.value, dut.act_ready.value,
                    dut.act_valid.value, dut.out_ready.value,
                    dut.out_valid.value))
        assert not is_impossible_state(
            dut.w_ready.value, dut.w_valid.value, dut.act_ready.value,
            dut.act_valid.value, dut.out_ready.value, dut.out_valid.value
        ), 'Error: invalid state (w_ready,w_valid,act_ready,act_valid,out_ready,out_valid) = ({},{},{},{},{},{})'.format(
            dut.w_ready.value, dut.w_valid.value, dut.act_ready.value,
            dut.act_valid.value, dut.out_ready.value, dut.out_valid.value)

        dut.w_valid.value = test_case.w.pre_compute(dut.w_ready.value)
        dut.act_valid.value = test_case.act.pre_compute(dut.act_ready.value)
        logger.debug(
            'Pre-clk State0: (w_ready,w_valid,act_ready,act_valid,out_ready,out_valid) = ({},{},{},{},{},{})'
            .format(dut.w_ready.value, dut.w_valid.value, dut.act_ready.value,
                    dut.act_valid.value, dut.out_ready.value,
                    dut.out_valid.value))
        await Timer(1, units="ns")
        logger.debug(
            'Pre-clk State1: (w_ready,w_valid,act_ready,act_valid,out_ready,out_valid) = ({},{},{},{},{},{})'
            .format(dut.w_ready.value, dut.w_valid.value, dut.act_ready.value,
                    dut.act_valid.value, dut.out_ready.value,
                    dut.out_valid.value))

        dut.w_valid.value, dut.weights.value = test_case.w.compute(
            dut.w_ready.value)
        dut.act_valid.value, dut.act.value = test_case.act.compute(
            dut.act_ready.value)
        dut.out_ready.value = test_case.outputs.compute(
            dut.out_valid.value, dut.outd.value)
        logger.debug(
            'Pre-clk State2: (w_ready,w_valid,act_ready,act_valid,out_ready,out_valid) = ({},{},{},{},{},{})'
            .format(dut.w_ready.value, dut.w_valid.value, dut.act_ready.value,
                    dut.act_valid.value, dut.out_ready.value,
                    dut.out_valid.value))

        if test_case.w.is_empty() and test_case.act.is_empty(
        ) and test_case.outputs.is_full():
            done = True
            break
    assert done, 'Deadlock detected or the simulation reaches the maximum cycle limit (fixed it by adjusting the loop trip count)'

    check_results(test_case.outputs.data, test_case.ref)


def runner():
    sim = os.getenv("SIM", "verilator")

    verilog_sources = [
        "../../../../hardware/common/dot_product.sv",
        "../../../../hardware/common/vector_mult.sv",
        "../../../../hardware/common/register_slice.sv",
        "../../../../hardware/common/adder_tree.sv",
        "../../../../hardware/common/adder_tree_layer.sv",
        "../../../../hardware/common/int_mult.sv",
        "../../../../hardware/common/join2.sv",
    ]
    test_case = VerificationCase()

    # set parameters
    extra_args = []
    for k, v in test_case.get_dut_parameters().items():
        extra_args.append(f'-G{k}={v}')
    print(extra_args)
    runner = get_runner(sim)()
    runner.build(verilog_sources=verilog_sources,
                 toplevel="dot_product",
                 extra_args=extra_args)

    runner.test(toplevel="dot_product", py_module="dot_product_tb")


if __name__ == "__main__":
    runner()<|MERGE_RESOLUTION|>--- conflicted
+++ resolved
@@ -20,47 +20,7 @@
 from cocotb.clock import Clock
 from cocotb.runner import get_runner
 
-<<<<<<< HEAD
-logger = logging.getLogger('tb_signals')
-
-# Uncomment the following line for debugging
-# logger.setLevel(logging.DEBUG)
-
-
-# A source node that randomly sends out a finite number of
-# data using handshake interface
-class rand_source:
-
-    def __init__(self, samples=10, num=1, maxstalls=100, name=''):
-        self.name = name
-        self.num = num
-        self.samples = samples
-        self.maxstalls = maxstalls
-        self.data = [
-            [random.randint(0, 30) for _ in range(num)] for _ in range(samples)]
-        self.stallcount = 0
-        # Buffer the random choice
-        self.random_buff = 0
-
-    def precompute(self, nextready):
-        """ A pre-compute is needed to simulate the combinational update in handshake logic"""
-        tofeed = (not self.isempty()) and nextready
-        if not tofeed:
-            logger.debug(
-                'precompute: source {} cannot feed any token because of back pressure.'
-                .format(self.name))
-            return 0
-        # randomly stops feeding data before reaching the max stalls
-        self.random_buff = random.randint(0, 1)
-        self.stallcount += self.random_buff
-        if (not self.random_buff) or self.stallcount > self.maxstalls:
-            return 1
-        logger.debug('precompute: source {} skips an iteration.'.format(
-            self.name))
-        return 0
-=======
 debug = False
->>>>>>> 06ee5712
 
 logger = logging.getLogger('tb_signals')
 if debug:
