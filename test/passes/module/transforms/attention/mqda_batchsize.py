--- conflicted
+++ resolved
@@ -122,54 +122,6 @@
     transformed_model, _ = attention_transform_pass(model, pass_args)
     return transformed_model
 
-<<<<<<< HEAD
-
-
-if __name__ == "__main__":
-    results = {}
-    for kv in range(1, 2):
-        print(f"Testing MGQA transform with kv_heads={kv}...")
-        with open(model_path, "rb") as f:
-            current_model = dill.load(f)
-
-        # Apply transform
-        current_model = apply_mgqa_transform(current_model, kv_heads=kv)
-
-        # Find max batch size with bisection
-        max_bs_kv = find_max_batch_size_bisect(
-            model=current_model,
-            tokenizer=tokenizer,
-            text=sample_text,
-            start_bs=100,
-            end_bs=100000, 
-            device="cuda:3"
-        )
-
-        # Estimate memory improvement in percentage
-        if max_bs_baseline > 0:
-            mem_improv_pct = ((max_bs_kv - max_bs_baseline) / max_bs_baseline) * 100
-        else:
-            mem_improv_pct = 0.0
-
-        results[kv] = {
-            "max_bs": max_bs_kv,
-            "mem_improvement_pct": mem_improv_pct
-        }
-        print(f"kv_heads={kv} => max batch size = {max_bs_kv}, ~{mem_improv_pct:.1f}% memory improvement\n")
-
-    # 7. Print Final Summary
-    print("\n================= Final Results (Max Batch Size) =================")
-    print(f"Baseline (no transform): {max_bs_baseline}")
-    print("kv_heads | Max Batch Size | Memory Improvement (%)")
-    print("---------+---------------+------------------------")
-    for kv in sorted(results.keys()):
-        print(
-            f"{kv:8d} | "
-            f"{results[kv]['max_bs']:13d} | "
-            f"{results[kv]['mem_improvement_pct']:22.1f}"
-        )
-    print("==================================================================\n")
-=======
 #########################################
 # 6. Test kv_heads = 1..12, Store Results
 #########################################
@@ -220,5 +172,4 @@
         f"{results[kv]['max_bs']:13d} | "
         f"{results[kv]['mem_improvement_pct']:22.1f}"
     )
-print("==================================================================\n")
->>>>>>> ef022cd2
+print("==================================================================\n")